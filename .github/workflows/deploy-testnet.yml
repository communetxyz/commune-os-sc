--- conflicted
+++ resolved
@@ -78,13 +78,8 @@
         env:
           ETHERSCAN_API_KEY: ${{ secrets.ETHERSCAN_API_KEY }}
         run: |
-<<<<<<< HEAD
-          echo "Waiting for Etherscan to index contracts..."
-          sleep 60
-=======
           echo "Waiting for Etherscan to index contracts (increased wait due to commune initialization)..."
           sleep 180
->>>>>>> 74edbce6
 
           # Read collateral token from config
           COLLATERAL_TOKEN=$(jq -r '.collateralToken' config/testnet.json)

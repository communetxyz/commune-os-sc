[profile.default]
src = "src"
out = "out"
libs = ["lib"]
solc_version = "0.8.20"
optimizer = true
optimizer_runs = 200
<<<<<<< HEAD
via_ir = true
fs_permissions = [{ access = "read", path = "./config" }]
=======
fs_permissions = [
    { access = "read", path = "./config" },
    { access = "write", path = "./invites" }
]
>>>>>>> 5bcbd072
remappings = [
    "@openzeppelin/contracts/=lib/openzeppelin-contracts/contracts/"
]

[rpc_endpoints]
gnosis = "https://rpc.gnosischain.com"

[etherscan]
gnosis = { key = "${GNOSISSCAN_API_KEY}", url = "https://api.gnosisscan.io/api" }

# See more config options https://github.com/foundry-rs/foundry/blob/master/crates/config/README.md#all-options<|MERGE_RESOLUTION|>--- conflicted
+++ resolved
@@ -5,15 +5,10 @@
 solc_version = "0.8.20"
 optimizer = true
 optimizer_runs = 200
-<<<<<<< HEAD
-via_ir = true
-fs_permissions = [{ access = "read", path = "./config" }]
-=======
 fs_permissions = [
     { access = "read", path = "./config" },
     { access = "write", path = "./invites" }
 ]
->>>>>>> 5bcbd072
 remappings = [
     "@openzeppelin/contracts/=lib/openzeppelin-contracts/contracts/"
 ]

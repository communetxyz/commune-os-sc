{
  "network": "gnosis",
  "chainId": 100,
<<<<<<< HEAD
  "collateralToken": "0x0000000000000000000000000000000000000000",
  "collateralAmount": "1000000000000000000",
  "chores": [
    {
      "title": "washing the dishes",
      "frequency": 86400,
      "description": "daily"
    },
    {
      "title": "tidying up the shower room and laundry area",
      "frequency": 86400,
      "description": "daily"
    },
    {
      "title": "cleaning the upstairs food area",
      "frequency": 86400,
      "description": "daily"
    },
    {
      "title": "cleaning the tables and floor after dinner",
      "frequency": 86400,
      "description": "every day"
    }
  ]
=======
  "collateralToken": "0xa555d5344f6FB6c65da19e403Cb4c1eC4a1a5Ee3"
>>>>>>> 56a6b8d2
}<|MERGE_RESOLUTION|>--- conflicted
+++ resolved
@@ -1,8 +1,7 @@
 {
   "network": "gnosis",
   "chainId": 100,
-<<<<<<< HEAD
-  "collateralToken": "0x0000000000000000000000000000000000000000",
+  "collateralToken": "0xa555d5344f6FB6c65da19e403Cb4c1eC4a1a5Ee3",
   "collateralAmount": "1000000000000000000",
   "chores": [
     {
@@ -26,7 +25,4 @@
       "description": "every day"
     }
   ]
-=======
-  "collateralToken": "0xa555d5344f6FB6c65da19e403Cb4c1eC4a1a5Ee3"
->>>>>>> 56a6b8d2
 }
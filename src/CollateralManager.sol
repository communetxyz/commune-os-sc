--- conflicted
+++ resolved
@@ -5,19 +5,10 @@
 import "@openzeppelin/contracts/token/ERC20/utils/SafeERC20.sol";
 import "./interfaces/ICollateralManager.sol";
 import "./CommuneOSModule.sol";
-<<<<<<< HEAD
-
-/// @title CollateralManager
-/// @notice Manages collateral deposits and slashing (no withdrawals)
-/// @dev Only supports ERC20 tokens for collateral
-=======
-import "@openzeppelin/contracts/token/ERC20/IERC20.sol";
-import "@openzeppelin/contracts/token/ERC20/utils/SafeERC20.sol";
 
 /// @title CollateralManager
 /// @notice Manages collateral deposits and slashing (no withdrawals)
 /// @dev Supports ERC20 tokens for collateral
->>>>>>> b1f5bd27
 contract CollateralManager is CommuneOSModule, ICollateralManager {
     using SafeERC20 for IERC20;
 
@@ -32,35 +23,20 @@
     error InsufficientCollateral();
 
     /// @notice Initializes the CollateralManager with token configuration
-<<<<<<< HEAD
-    /// @param _collateralToken Address of ERC20 token for collateral
-    /// @dev Reverts if token address is zero
-    constructor(address _collateralToken) {
-        if (_collateralToken == address(0)) revert InvalidDepositAmount();
-=======
     /// @param _collateralToken Address of ERC20 token
     constructor(address _collateralToken) {
         if (_collateralToken == address(0)) revert InvalidTokenAddress();
->>>>>>> b1f5bd27
         collateralToken = IERC20(_collateralToken);
     }
 
     /// @notice Deposit collateral for a member
     /// @param member The member address
     /// @param amount The amount to deposit
-<<<<<<< HEAD
-    /// @dev Uses SafeERC20 for secure token transfers
-    function depositCollateral(address member, uint256 amount) external onlyCommuneOS {
-        if (amount == 0) revert InvalidDepositAmount();
-
-        // SafeERC20 transfer - automatically reverts on failure
-=======
     /// @dev Uses safeTransferFrom to pull ERC20 tokens from member
     function depositCollateral(address member, uint256 amount) external onlyCommuneOS {
         if (amount == 0) revert InvalidDepositAmount();
 
         // ERC20 token transfer using SafeERC20
->>>>>>> b1f5bd27
         collateralToken.safeTransferFrom(member, address(this), amount);
 
         collateralBalance[member] += amount;
@@ -71,11 +47,7 @@
     /// @param member The member to slash from
     /// @param amount The amount to slash
     /// @param recipient The recipient of slashed funds
-<<<<<<< HEAD
     /// @dev Uses checks-effects-interactions pattern with SafeERC20 to prevent reentrancy
-=======
-    /// @dev Uses safeTransfer to send ERC20 tokens to recipient
->>>>>>> b1f5bd27
     function slashCollateral(address member, uint256 amount, address recipient) external onlyCommuneOS {
         // Checks
         if (collateralBalance[member] < amount) revert InsufficientCollateral();
@@ -83,11 +55,7 @@
         // Effects
         collateralBalance[member] -= amount;
 
-<<<<<<< HEAD
         // Interactions - SafeERC20 automatically reverts on failure
-=======
-        // ERC20 token transfer using SafeERC20
->>>>>>> b1f5bd27
         collateralToken.safeTransfer(recipient, amount);
 
         emit CollateralSlashed(member, amount, recipient);

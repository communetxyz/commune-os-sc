// SPDX-License-Identifier: MIT
pragma solidity ^0.8.20;

import {ChoreInstance} from "./interfaces/ICommuneViewer.sol";
import {Commune} from "./interfaces/ICommuneRegistry.sol";
import {ChoreSchedule} from "./interfaces/IChoreScheduler.sol";
import {Expense} from "./interfaces/IExpenseManager.sol";
import {Dispute} from "./interfaces/IVotingModule.sol";
import "./CommuneRegistry.sol";
import "./MemberRegistry.sol";
import "./ChoreScheduler.sol";
import "./ExpenseManager.sol";
import "./VotingModule.sol";
import "./CollateralManager.sol";

/// @title CommuneViewer
/// @notice Provides comprehensive view functions for querying commune data
/// @dev Separated from CommuneOS to keep main contract focused on state changes
abstract contract CommuneViewer {
    /// @notice Registry for commune creation and invite validation
    CommuneRegistry public communeRegistry;

    /// @notice Registry for commune member management
    MemberRegistry public memberRegistry;

    /// @notice Scheduler for recurring chore management
    ChoreScheduler public choreScheduler;

    /// @notice Manager for expense tracking and assignment
    ExpenseManager public expenseManager;

    /// @notice Voting system for dispute resolution
    VotingModule public votingModule;

    /// @notice Manager for member collateral deposits and slashing
    CollateralManager public collateralManager;

    /// @notice Get commune statistics
    /// @param communeId The commune ID
    /// @return commune The commune data
    /// @return memberCount Number of members
    /// @return choreCount Number of chore schedules
    /// @return expenseCount Number of expenses
    function getCommuneStatistics(uint256 communeId)
        external
        view
        returns (Commune memory commune, uint256 memberCount, uint256 choreCount, uint256 expenseCount)
    {
        commune = communeRegistry.getCommune(communeId);
        memberCount = memberRegistry.getMemberCount(communeId);
        choreCount = choreScheduler.getChoreSchedules(communeId).length;
        expenseCount = expenseManager.getCommuneExpenses(communeId).length;

        return (commune, memberCount, choreCount, expenseCount);
    }

    /// @notice Get current chores for a commune
    /// @param communeId The commune ID
    /// @return schedules Array of schedules
    /// @return periods Current period for each chore
    /// @return completed Completion status for current period
    function getCurrentChores(uint256 communeId)
        external
        view
        returns (ChoreSchedule[] memory schedules, uint256[] memory periods, bool[] memory completed)
    {
        return choreScheduler.getCurrentChores(communeId);
    }

    /// @notice Get all members of a commune
    /// @param communeId The commune ID
    /// @return address[] Array of member addresses
    function getCommuneMembers(uint256 communeId) external view returns (address[] memory) {
        return memberRegistry.getCommuneMembers(communeId);
    }

    /// @notice Get all expenses for a commune
    /// @param communeId The commune ID
    /// @return Expense[] Array of expenses
    function getCommuneExpenses(uint256 communeId) external view returns (Expense[] memory) {
        return expenseManager.getCommuneExpenses(communeId);
    }

    /// @notice Get member's collateral balance
    /// @param member The member address
    /// @return uint256 Collateral balance
    function getCollateralBalance(address member) external view returns (uint256) {
        return collateralManager.getCollateralBalance(member);
    }

    /// @notice Get basic commune info and members with their collaterals for a user
    /// @param user The user address to find commune for
    /// @return communeId The commune ID the user belongs to
    /// @return communeData The commune basic information
    /// @return members Array of all member addresses
    /// @return memberCollaterals Collateral balance for each member (parallel to members array)
    /// @return memberUsernames Username for each member (parallel to members array)
    function getCommuneBasicInfo(address user)
        external
        view
        returns (
            uint256 communeId,
            Commune memory communeData,
            address[] memory members,
            uint256[] memory memberCollaterals,
            string[] memory memberUsernames
        )
    {
        // Get the commune this user belongs to
        communeId = memberRegistry.memberCommuneId(user);
        require(communeId != 0, "User is not a member of any commune");

        // Get commune basic data
        communeData = communeRegistry.getCommune(communeId);

        // Get all members
        members = memberRegistry.getCommuneMembers(communeId);

        // Get collateral balance and username for each member
        memberCollaterals = new uint256[](members.length);
        memberUsernames = new string[](members.length);
        for (uint256 i = 0; i < members.length; i++) {
            memberCollaterals[i] = collateralManager.getCollateralBalance(members[i]);
            memberUsernames[i] = memberRegistry.memberUsername(members[i]);
        }
    }

    /// @notice Get all chore instances for a date range with completion status
    /// @param user The user address to find commune for
    /// @param startDate Unix timestamp for the start of the period
    /// @param endDate Unix timestamp for the end of the period
    /// @return communeId The commune ID the user belongs to
    /// @return instances Array of all chore instances in the date range
    function getCommuneChores(address user, uint256 startDate, uint256 endDate)
        external
        view
        returns (uint256 communeId, ChoreInstance[] memory instances)
    {
        communeId = memberRegistry.memberCommuneId(user);
        require(communeId != 0, "User is not a member of any commune");

        ChoreSchedule[] memory schedules = choreScheduler.getChoreSchedules(communeId);
        address[] memory members = memberRegistry.getCommuneMembers(communeId);

        // Calculate max possible instances: +1 to cover both start and end dates inclusively
        // This is just an upper bound estimate; the actual array is trimmed to size later
        uint256 daysInRange = (endDate - startDate) / 1 days + 1;
        ChoreInstance[] memory tempInstances = new ChoreInstance[](schedules.length * daysInRange);
        uint256 count = 0;

        for (uint256 i = 0; i < schedules.length; i++) {
            count = _generateChoreInstances(communeId, schedules[i], members, startDate, endDate, tempInstances, count);
        }

        // Trim to actual size
        instances = new ChoreInstance[](count);
        for (uint256 i = 0; i < count; i++) {
            instances[i] = tempInstances[i];
        }
    }

<<<<<<< HEAD
            // Generate all instances in the date range
            while (instanceStart < endDate) {
                uint256 periodEnd = instanceStart + schedule.frequency;
                uint256 period = choreScheduler.getCurrentPeriod(communeId, schedule.id);
                bool isComplete = choreScheduler.isChoreComplete(communeId, schedule.id, period);
                address assignee = choreScheduler.getChoreAssignee(communeId, schedule.id, members);

                instances[instanceCount] = ChoreInstance({
                    scheduleId: schedule.id,
                    title: schedule.title,
                    frequency: schedule.frequency,
                    periodNumber: period,
                    periodStart: instanceStart,
                    periodEnd: periodEnd,
                    assignedTo: assignee,
                    assignedToUsername: memberRegistry.memberUsername(assignee),
                    completed: isComplete
                });

                instanceCount++;
                instanceStart += schedule.frequency;
            }
=======
    /// @notice Helper to generate chore instances for a single schedule
    function _generateChoreInstances(
        uint256 communeId,
        ChoreSchedule memory schedule,
        address[] memory members,
        uint256 startDate,
        uint256 endDate,
        ChoreInstance[] memory instances,
        uint256 startIndex
    ) private view returns (uint256) {
        if (schedule.startTime >= endDate) return startIndex;

        uint256 instanceStart = schedule.startTime;
        // If schedule started before the requested range, fast-forward to the first instance within range
        // by calculating how many complete periods have elapsed and adding them to startTime
        if (instanceStart < startDate) {
            instanceStart =
                schedule.startTime + ((startDate - schedule.startTime) / schedule.frequency) * schedule.frequency;
>>>>>>> 20cab644
        }

        uint256 count = startIndex;
        while (instanceStart < endDate) {
            uint256 period = (instanceStart - schedule.startTime) / schedule.frequency;

            instances[count++] = ChoreInstance({
                scheduleId: schedule.id,
                title: schedule.title,
                frequency: schedule.frequency,
                periodNumber: period,
                periodStart: instanceStart,
                periodEnd: instanceStart + schedule.frequency,
                assignedTo: choreScheduler.getChoreAssigneeForPeriod(communeId, schedule.id, period, members),
                completed: choreScheduler.isChoreComplete(communeId, schedule.id, period)
            });

            instanceStart += schedule.frequency;
        }

        return count;
    }

    /// @notice Get expenses for a specific month, categorized by status for a user's commune
    /// @param user The user address to find commune for
    /// @param monthStart Unix timestamp of the start of the month
    /// @param monthEnd Unix timestamp of the end of the month (start of next month)
    /// @return communeId The commune ID the user belongs to
    /// @return paidExpenses Expenses that have been paid (specified month only)
    /// @return pendingExpenses Expenses not paid and not disputed (specified month only)
    /// @return disputedExpenses Expenses currently under dispute (specified month only)
    /// @return overdueExpenses Expenses past due date and unpaid (specified month only)
    function getCommuneExpenses(address user, uint256 monthStart, uint256 monthEnd)
        external
        view
        returns (
            uint256 communeId,
            Expense[] memory paidExpenses,
            Expense[] memory pendingExpenses,
            Expense[] memory disputedExpenses,
            Expense[] memory overdueExpenses
        )
    {
        // Get the commune this user belongs to
        communeId = memberRegistry.memberCommuneId(user);
        require(communeId != 0, "User is not a member of any commune");

        (paidExpenses, pendingExpenses, disputedExpenses, overdueExpenses) =
            _getMonthExpenses(communeId, monthStart, monthEnd);
    }

    /// @notice Get expenses for specified month only, categorized by status
    function _getMonthExpenses(uint256 communeId, uint256 monthStart, uint256 monthEnd)
        internal
        view
        returns (
            Expense[] memory paidExpenses,
            Expense[] memory pendingExpenses,
            Expense[] memory disputedExpenses,
            Expense[] memory overdueExpenses
        )
    {
        Expense[] memory allExpenses = expenseManager.getCommuneExpenses(communeId);

        // Allocate arrays with max size (will have empty slots at end)
        paidExpenses = new Expense[](allExpenses.length);
        pendingExpenses = new Expense[](allExpenses.length);
        disputedExpenses = new Expense[](allExpenses.length);
        overdueExpenses = new Expense[](allExpenses.length);

        uint256[4] memory indices; // [paid, pending, disputed, overdue]

        for (uint256 i = 0; i < allExpenses.length; i++) {
            Expense memory expense = allExpenses[i];

            // Only include expenses with due date in specified month
            if (expense.dueDate < monthStart || expense.dueDate >= monthEnd) {
                continue;
            }

            if (expenseManager.isExpensePaid(expense.id)) {
                paidExpenses[indices[0]++] = expense;
            } else if (expense.disputed) {
                disputedExpenses[indices[2]++] = expense;
            } else if (block.timestamp > expense.dueDate) {
                overdueExpenses[indices[3]++] = expense;
            } else {
                pendingExpenses[indices[1]++] = expense;
            }
        }

        return (paidExpenses, pendingExpenses, disputedExpenses, overdueExpenses);
    }

    /// @notice Get all disputes for a commune's expenses
    /// @param communeId The commune ID
    /// @return disputes Array of disputes related to commune expenses
    function getCommuneDisputes(uint256 communeId) external view returns (Dispute[] memory disputes) {
        Expense[] memory expenses = expenseManager.getCommuneExpenses(communeId);

        // Count disputed expenses
        uint256 disputeCount = 0;
        for (uint256 i = 0; i < expenses.length; i++) {
            if (expenses[i].disputed) {
                disputeCount++;
            }
        }

        // Collect disputes
        disputes = new Dispute[](disputeCount);
        uint256 index = 0;

        // Try to get dispute for each expense ID
        for (uint256 i = 0; i < expenses.length; i++) {
            if (expenses[i].disputed && index < disputeCount) {
                // Search for the dispute by trying sequential IDs
                // This is a workaround since we don't have expense->dispute mapping
                for (uint256 disputeId = 1; disputeId <= 1000; disputeId++) {
                    try votingModule.getDispute(disputeId) returns (Dispute memory dispute) {
                        if (dispute.expenseId == expenses[i].id) {
                            disputes[index] = dispute;
                            index++;
                            break;
                        }
                    } catch {
                        break;
                    }
                }
            }
        }

        return disputes;
    }

    /// @notice Get voters for a specific dispute
    /// @param disputeId The dispute ID
    /// @param communeId The commune ID to get member list
    /// @return voters Array of addresses that have voted on the dispute
    function getDisputeVoters(uint256 disputeId, uint256 communeId) external view returns (address[] memory voters) {
        address[] memory members = memberRegistry.getCommuneMembers(communeId);

        // Count voters
        uint256 voterCount = 0;
        for (uint256 i = 0; i < members.length; i++) {
            if (votingModule.hasVotedOnDispute(disputeId, members[i])) {
                voterCount++;
            }
        }

        // Collect voters
        voters = new address[](voterCount);
        uint256 index = 0;
        for (uint256 i = 0; i < members.length; i++) {
            if (votingModule.hasVotedOnDispute(disputeId, members[i])) {
                voters[index] = members[i];
                index++;
            }
        }

        return voters;
    }

    /// @notice Get usernames for an array of addresses
    /// @param addresses Array of addresses to get usernames for
    /// @return usernames Array of usernames (parallel to addresses array)
    function getUsernames(address[] memory addresses) external view returns (string[] memory usernames) {
        usernames = new string[](addresses.length);
        for (uint256 i = 0; i < addresses.length; i++) {
            usernames[i] = memberRegistry.memberUsername(addresses[i]);
        }
        return usernames;
    }
}<|MERGE_RESOLUTION|>--- conflicted
+++ resolved
@@ -159,30 +159,6 @@
         }
     }
 
-<<<<<<< HEAD
-            // Generate all instances in the date range
-            while (instanceStart < endDate) {
-                uint256 periodEnd = instanceStart + schedule.frequency;
-                uint256 period = choreScheduler.getCurrentPeriod(communeId, schedule.id);
-                bool isComplete = choreScheduler.isChoreComplete(communeId, schedule.id, period);
-                address assignee = choreScheduler.getChoreAssignee(communeId, schedule.id, members);
-
-                instances[instanceCount] = ChoreInstance({
-                    scheduleId: schedule.id,
-                    title: schedule.title,
-                    frequency: schedule.frequency,
-                    periodNumber: period,
-                    periodStart: instanceStart,
-                    periodEnd: periodEnd,
-                    assignedTo: assignee,
-                    assignedToUsername: memberRegistry.memberUsername(assignee),
-                    completed: isComplete
-                });
-
-                instanceCount++;
-                instanceStart += schedule.frequency;
-            }
-=======
     /// @notice Helper to generate chore instances for a single schedule
     function _generateChoreInstances(
         uint256 communeId,
@@ -201,12 +177,12 @@
         if (instanceStart < startDate) {
             instanceStart =
                 schedule.startTime + ((startDate - schedule.startTime) / schedule.frequency) * schedule.frequency;
->>>>>>> 20cab644
         }
 
         uint256 count = startIndex;
         while (instanceStart < endDate) {
             uint256 period = (instanceStart - schedule.startTime) / schedule.frequency;
+            address assignee = choreScheduler.getChoreAssigneeForPeriod(communeId, schedule.id, period, members);
 
             instances[count++] = ChoreInstance({
                 scheduleId: schedule.id,
@@ -215,7 +191,8 @@
                 periodNumber: period,
                 periodStart: instanceStart,
                 periodEnd: instanceStart + schedule.frequency,
-                assignedTo: choreScheduler.getChoreAssigneeForPeriod(communeId, schedule.id, period, members),
+                assignedTo: assignee,
+                assignedToUsername: memberRegistry.memberUsername(assignee),
                 completed: choreScheduler.isChoreComplete(communeId, schedule.id, period)
             });
 

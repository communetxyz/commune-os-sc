--- conflicted
+++ resolved
@@ -37,13 +37,9 @@
     // Functions
     function addChores(uint256 communeId, ChoreSchedule[] memory schedules) external;
 
-<<<<<<< HEAD
     function removeChore(uint256 communeId, uint256 choreId) external;
 
-    function markChoreComplete(uint256 communeId, uint256 choreId) external;
-=======
     function markChoreComplete(uint256 communeId, uint256 choreId, uint256 period) external;
->>>>>>> 532a25d0
 
     function getCurrentPeriod(uint256 communeId, uint256 choreId) external view returns (uint256);
 
